--- conflicted
+++ resolved
@@ -97,17 +97,6 @@
 				},
 				OutputType::Text => {
 					println!("Secret phrase `{}` is account:\n  \
-<<<<<<< HEAD
-						Secret seed:      {}\n  \
-						Public key (hex): {}\n  \
-						Account ID:       {}\n  \
-						SS58 Address:     {}",
-					         uri,
-					         format_seed::<Self>(seed),
-					         format_public_key::<Self>(public_key.clone()),
-					         format_account_id::<Self>(public_key),
-					         Self::ss58_from_pair(&pair),
-=======
 						Network ID/version: {}\n  \
 						Secret seed:        {}\n  \
 						Public key (hex):   {}\n  \
@@ -119,7 +108,6 @@
 						format_public_key::<Self>(public_key.clone()),
 						format_account_id::<Self>(public_key),
 						Self::ss58_from_pair(&pair),
->>>>>>> 8e658e72
 					);
 				},
 			}
@@ -140,17 +128,6 @@
 				},
 				OutputType::Text => {
 					println!("Secret Key URI `{}` is account:\n  \
-<<<<<<< HEAD
-						Secret seed:      {}\n  \
-						Public key (hex): {}\n  \
-						Account ID:       {}\n  \
-						SS58 Address:     {}",
-					         uri,
-					         if let Some(seed) = seed { format_seed::<Self>(seed) } else { "n/a".into() },
-					         format_public_key::<Self>(public_key.clone()),
-					         format_account_id::<Self>(public_key),
-					         Self::ss58_from_pair(&pair),
-=======
 						Network ID/version: {}\n  \
 						Secret seed:        {}\n  \
 						Public key (hex):   {}\n  \
@@ -162,7 +139,6 @@
 						format_public_key::<Self>(public_key.clone()),
 						format_account_id::<Self>(public_key),
 						Self::ss58_from_pair(&pair),
->>>>>>> 8e658e72
 					);
 				},
 			}
